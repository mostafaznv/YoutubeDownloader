<?php

/**
 * Youtube Downloader
 *
 * @author Masih Yeganeh <masihyeganeh@outlook.com>
 * @package YoutubeDownloader
 *
<<<<<<< HEAD
 * @version 2.8.10
=======
 * @version 2.8.9
>>>>>>> 54de16af
 * @license http://opensource.org/licenses/MIT MIT
 */

namespace Masih\YoutubeDownloader;

use Masih\YoutubeDownloader\Mp4\MediaTypes;
use Masih\YoutubeDownloader\Mp4\Mp4;
use Campo\UserAgent;
use Dflydev\ApacheMimeTypes\FlatRepository;
use GuzzleHttp\Client;
use GuzzleHttp\Cookie\CookieJar;
use GuzzleHttp\Exception\ClientException;
use GuzzleHttp\Exception\GuzzleException;
use GuzzleHttp\Psr7\Request;
use Psr\Http\Message\ResponseInterface;

class YoutubeDownloader
{
	/**
	 * Youtube Video ID
	 * @var string
	 */
	protected $videoId;

	/**
	 * Youtube Playlist ID
	 * @var string
	 */
	protected $playlistId;

	/**
	 * Current downloading video index in playlist
	 * @var integer
	 */
	protected $currentDownloadingVideoIndex = 1;

	/**
	 * Is Passed Url a Playlist or a Video
	 * @var bool
	 */
	protected $isPlaylist = true;

	/**
	 * Video info fetched from Youtube
	 * @var object
	 */
	protected $videoInfo = null;

	/**
	 * Playlist info fetched from Youtube
	 * @var object
	 */
	protected $playlistInfo = null;

	/**
	 * Definition of itags
	 * @var object
	 */
	protected $itags = null;

	/**
	 * Default itag number if user not specified any
	 * @var integer
	 */
	protected $defaultItag = null;

	/**
	 * Default caption if user not specified any
	 * @var string
	 */
	protected $defaultCaptionLanguage = 'en';

	/**
	 * Default caption format
	 * @var string
	 */
	protected $captionFormat = 'srt';

	/**
	 * Path to save videos (without ending slash)
	 * @var string
	 */
	protected $path = 'videos';

	/**
	 * Web client object
	 * @var Client
	 */
	protected $webClient;

	/**
	 * Number of downloaded bytes of file
	 * @var integer
	 */
	protected $downloadedBytes;

	/**
	 * Size of file to be download in bytes
	 * @var integer
	 */
	protected $fileSize;

	/**
	 * Video frame-per-second, needed for "sub" captions
	 * @var integer
	 */
	protected $defaultFPS = 25;

	/**
	 * Is MP4 files editing enabled in finalize phase
	 * @var boolean
	 */
	protected $mp4EditingEnabled = false; // TODO: Enable this when MP4 module is stable

	/**
	 * Auto close edited Mp4 files
	 * @var boolean
	 */
	protected $autoCloseEditedMp4Files = false; // TODO: Delete this if debach's zend-mp3 bug fixes

	/**
	 * Callable function that is called on download progress
	 * @var callable
	 * @todo This shows wrong number for files with above 2GB size
	 */
	public $onProgress;

	/**
	 * Callable function that is called on download complete
	 * @var callable
	 */
	public $onComplete;

	/**
	 * Callable function that is called on finalize complete
	 * @var callable
	 */
	public $onFinalized;

	/**
	 * Callable function that is called for sanitizing filename
	 * @var callable
	 */
	public $sanitizeFileName;

	/**
	 * Instantiates a YoutubeDownloader with a random User-Agent
	 *
	 * @param  string $videoUrl Full Youtube video url or just video ID
	 * @example var downloader = new YoutubeDownloader('gmFn62dr0D8');
	 * @example var downloader = new YoutubeDownloader('http://www.youtube.com/watch?v=gmFn62dr0D8');
	 * @example var downloader = new YoutubeDownloader('http://www.youtube.com/embed/gmFn62dr0D8');
	 * @example var downloader = new YoutubeDownloader('http://www.youtube.com/v/gmFn62dr0D8');
	 * @example var downloader = new YoutubeDownloader('http://youtu.be/gmFn62dr0D8');
	 * @example var downloader = new YoutubeDownloader('PLbjM1u8Yb9I0rK4hkPa9TWe4N_idJOnrJ');
	 * @example var downloader = new YoutubeDownloader('https://www.youtube.com/watch?v=7gY_sq9uOmw&list=PLbjM1u8Yb9I0rK4hkPa9TWe4N_idJOnrJ');
	 * @example var downloader = new YoutubeDownloader('https://www.youtube.com/playlist?list=PLbjM1u8Yb9I0rK4hkPa9TWe4N_idJOnrJ');
	 * @example var downloader = new YoutubeDownloader('https://www.youtube.com/embed/videoseries?list=PLbjM1u8Yb9I0rK4hkPa9TWe4N_idJOnrJ');
	 */
	public function __construct($videoUrl)
	{
		$this->webClient = new Client(array(
			'headers' => array('User-Agent' => UserAgent::random())
		));

		$this->onComplete = function ($filePath, $fileSize) {};
		$this->onProgress = function ($downloadedBytes, $fileSize) {};
		$this->onFinalized = function () {};
		$this->sanitizeFileName = function ($fileName) {return $this->pathSafeFilename($fileName);};

		$this->videoId = $this->getVideoIdFromUrl($videoUrl);
		$this->playlistId = $this->getPlaylistIdFromUrl($videoUrl);
		try {
			$this->playlistInfo = $this->getPlaylistInfo();
		} catch (YoutubeException $exception) {
			throw $exception;
		}

		if ($this->playlistInfo === null) {
			$this->isPlaylist = false;
		}
	}

	/**
	 * Returns information about known itags
	 *
	 * @return object           known itags information
	 */
	static public function getItags()
	{
		return json_decode(file_get_contents(dirname(__FILE__) . DIRECTORY_SEPARATOR . 'itags.json'));
	}

	/**
	 * Gets information about a given itag
	 *
	 * @param  int $itag Itag identifier
	 * @return object           Information about itag or null if itag id is unknown
	 */
	public function getItagInfo($itag)
	{
		$itag = '' . $itag;
		$itags = $this->getItags();

		if (property_exists($itags, $itag))
			return $itags->$itag;

		return null;
	}

	/**
	 * Cuts playlist id from absolute Youtube playlist url
	 *
	 * @param  string $playlistUrl Full Youtube playlist url
	 * @return string           Playlist ID
	 */
	protected function getPlaylistIdFromUrl($playlistUrl)
	{
		$playlistId = $playlistUrl;
		$urlPart = parse_url($playlistUrl);

		if (isset($urlPart['query']))
		{
			$query = $this->decodeString($urlPart['query']);

			if (isset($query['list']))
				$playlistId = $query['list'];
			elseif (isset($query['p']))
				$playlistId = $query['p'];
		}

		return $playlistId;
	}

	/**
	 * Cuts video id from absolute Youtube or youtu.be video url
	 *
	 * @param  string $videoUrl Full Youtube or youtu.be video url
	 * @return string           Video ID
	 */
	protected function getVideoIdFromUrl($videoUrl)
	{
		$videoId = $videoUrl;
		$urlPart = parse_url($videoUrl);
		$path = $urlPart['path'];
		if (isset($urlPart['host']) && strtolower($urlPart['host']) == 'youtu.be') {
			if (preg_match('/\/([^\/\?]*)/i', $path, $temp))
				$videoId = $temp[1];
		} else {
			if (preg_match('/\/embed\/([^\/\?]*)/i', $path, $temp))
				$videoId = $temp[1];
			elseif (preg_match('/\/v\/([^\/\?]*)/i', $path, $temp))
				$videoId = $temp[1];
			elseif (preg_match('/\/watch/i', $path, $temp) && isset($urlPart['query']))
			{
				$query = $this->decodeString($urlPart['query']);
				$videoId = $query['v'];
			}
		}

		return $videoId;
	}

	/**
	 * Gets information of Youtube playlist
	 *
	 * @throws YoutubeException If Playlist ID is wrong or not exists anymore or it's not viewable anyhow
	 *
	 * @param bool $getDownloadLinks Also get download links and images for each video
	 * @return object           Playlist's title, author, videos, ...
	 */
	public function getPlaylistInfo($getDownloadLinks=false)
	{
		try {
			$url = 'https://www.youtube.com/list_ajax?style=json&action_get_list=1&list=' . $this->playlistId;
			$response = $this->webClient->get($url);
		} catch (GuzzleException $e) {
			if ($e instanceof ClientException && $e->hasResponse()) {
				if ($e->getResponse()->getStatusCode()) return null;
				throw new YoutubeException($e->getResponse()->getReasonPhrase(), 3);
			}
			else
				throw new YoutubeException($e->getMessage(), 3);
		}

		if ($response->getStatusCode() != 200)
			throw new YoutubeException('Couldn\'t get playlist details.', 1);

		$playlistInfo = json_decode($response->getBody());

		if ($getDownloadLinks)
		{
			foreach ($playlistInfo->video as &$video)
			{
				$this->videoId = $video->encrypted_id;
				try {
					$videoInfo = $this->getVideoInfo(true);
				} catch (YoutubeException $e) {
					throw $e;
				}
				$video->image = $videoInfo->image;
				$video->full_formats = $videoInfo->full_formats;
				$video->adaptive_formats = $videoInfo->adaptive_formats;
			}
			$this->videoId = null;
		}

		$playlistInfo->response_type = 'playlist';

		return $playlistInfo;
	}

	/**
	 * Fetches content of passed URL
	 *
	 * @throws YoutubeException If any error happens
	 *
	 * @param  string $url Address of page to fetch
	 * @return ResponseInterface           content of page
	 */
	protected function getUrl($url)
	{
		try {
			$response = $this->webClient->get($url);
		} catch (GuzzleException $e) {
			if ($e instanceof ClientException && $e->hasResponse())
				throw new YoutubeException($e->getResponse()->getReasonPhrase(), 3);
			else
				throw new YoutubeException($e->getMessage(), 3);
		}
		return $response;
	}

	/**
	 * Decodes URL encoded string
	 *
	 * @param  string $input URL encoded string
	 * @return array           decoded string
	 */
	protected function decodeString($input)
	{
		parse_str($input, $result);
		return $result;
	}

	/**
	 * Decrypts encrypted signatures (V8js extension might be needed)
	 *
	 * @throws YoutubeException If any error happens
	 *
	 * @param  string $signature Encrypted signature
	 * @param  JsDecoder $decryptionObject
	 * @return string           decrypted signature
	 */
	protected function decryptSignature($signature, $decryptionObject)
	{
		try {
			return $decryptionObject->decode($signature);
		} catch (YoutubeException $e) {
			throw $e;
		}
	}

	/**
	 * Gets information of Youtube video
	 *
	 * @throws YoutubeException If Video ID is wrong or video not exists anymore or it's not viewable anyhow
	 *
	 * @param  bool $detailed Show more detailed information
	 * @return object           Video's title, images, video length, download links, ...
	 */
	public function getVideoInfo($detailed=false)
	{
		$result = array();

		try {
			$response = $this->getUrl('https://www.youtube.com/get_video_info?' . http_build_query(array(
				'video_id' => $this->videoId,
				'eurl'     => 'https://youtube.googleapis.com/v/' . $this->videoId
			)));
		} catch (YoutubeException $e) {
			throw $e;
		}

		if ($response->getStatusCode() != 200)
			throw new YoutubeException('Couldn\'t get video details.', 1);

		$data = $this->decodeString($response->getBody());

		$failed = (isset($data['status']) && $data['status'] == 'fail');
		$usingCipheredSignature = false;
		if ($failed) {
			if (isset($data['errorcode'])) $usingCipheredSignature = ($data['errorcode'] == '150');
		} elseif (
			(isset($data['use_cipher_signature']) && $data['use_cipher_signature'] == 'True') ||
			(isset($data['probe_url']) && stripos($data['probe_url'], '&signature=') !== false) ||
			(isset($data['fflags']) && stripos($data['fflags'], 'html5_progressive_signature_reload=true') !== false)
		) {
			$usingCipheredSignature = true;
			$failed = true;
		}

		if ($failed) {
			if ($usingCipheredSignature) {
				try {
					$response = $this->getUrl(
						'https://www.youtube.com/watch?v=' . $this->videoId .
						'&gl=US&hl=en&has_verified=1&bpctr=9999999999'
					);
				} catch (YoutubeException $e) {
					throw $e;
				}

				$response = $response->getBody();
				$ytconfig = '';

				if (preg_match('/var bootstrap_data = "\)\]\}\'(\{.*?\})";/i', $response, $matches)) {
					$ytconfig = json_decode(stripslashes($matches[1]), true);
					$ytconfig = $ytconfig['content']['swfcfg'];
				} elseif (preg_match('/ytplayer.config\s*=\s*([^\n]+});ytplayer/i', $response, $matches)) {
					$ytconfig = json_decode($matches[1], true);
				} elseif (preg_match('/\'class="message">([^<]+)<\'/i', $response, $matches)) {
					throw new YoutubeException(trim($matches[1]), 10);
				}

				$jsAsset = null;
				if (preg_match('/<script src="([^"]+)" name="player\/base"><\/script>/i', $response, $matches)) {
					$jsAsset = $matches[1];
				}

				if (is_array($ytconfig)) {
					$data = array_merge($data, $ytconfig['args']);
					if (isset($ytconfig['assets']['js']))
						$jsAsset = $ytconfig['assets']['js'];
				}

				if ($detailed && $jsAsset !== null) {
					if (strlen($jsAsset) > 1 && substr($jsAsset, 0, 2) == '//')
						$jsAsset = 'https:' . $jsAsset;
					else
						$jsAsset = 'https://s.ytimg.com' . $jsAsset;
					try {
						$response = $this->getUrl($jsAsset);
					} catch (YoutubeException $e) {
						throw $e;
					}
					$code = $response->getBody();

					try {
						$decoder = new JsDecoder($jsAsset);
						if (!$decoder->isInitialized())
							$decoder->parseJsCode($code);
						$data['decryptionObject'] = $decoder;
					} catch (YoutubeException $e) {
						// Throwing this exception may not bee a good idea
						// the video still might be downloaded without decryption
					}
				}
			} else
				throw new YoutubeException($data['reason'], $data['errorcode']);
		}

		$result['title'] = trim($data['title']);
		$result['image'] = array(
			'max_resolution' => 'https://i.ytimg.com/vi/' . $this->videoId . '/maxresdefault.jpg',
			'high_quality' => 'https://i.ytimg.com/vi/' . $this->videoId . '/hqdefault.jpg',
			'medium_quality' => 'https://i.ytimg.com/vi/' . $this->videoId . '/mqdefault.jpg',
			'standard' => 'https://i.ytimg.com/vi/' . $this->videoId . '/sddefault.jpg',
			'thumbnails' => array(
				'https://i.ytimg.com/vi/' . $this->videoId . '/default.jpg',
				'https://i.ytimg.com/vi/' . $this->videoId . '/0.jpg',
				'https://i.ytimg.com/vi/' . $this->videoId . '/1.jpg',
				'https://i.ytimg.com/vi/' . $this->videoId . '/2.jpg',
				'https://i.ytimg.com/vi/' . $this->videoId . '/3.jpg'
			)
		);
		$result['length_seconds'] = $data['length_seconds'];
		$result['duration'] = vsprintf('%02d:%02d:%02d', $this->parseFloatTime($result['length_seconds']));
		$result['video_id'] = $data['video_id'];
		$result['views'] = $data['view_count'];
		$result['rating'] = round($data['avg_rating']);
		$result['author'] = trim($data['author']);

		$result['captions'] = array();
		if (isset($data['has_cc']) && $data['has_cc'] === 'True')
			$result['captions'] = $this->getCaptions($data, $detailed);

		$sanitizer = &$this->sanitizeFileName;
		$filename = $sanitizer($result['title']);

		$isLive = false;

		if (isset($data['ps']) && $data['ps'] == 'live') $isLive = true;
		if (isset($data['hlsdvr']) && $data['hlsdvr'] == '1') $isLive = true;
		if (isset($data['live_playback']) && $data['live_playback'] == '1') $isLive = true;

		if ($isLive)
		{
			if (!isset($data['hlsvp']))
				throw new YoutubeException('This live event is over.', 2);

			$result['stream_url'] = $data['hlsvp'];
		}
		else
		{
			$stream_maps = array();
			if (isset($data['url_encoded_fmt_stream_map']))
				$stream_maps = explode(',', $data['url_encoded_fmt_stream_map']);
			foreach ($stream_maps as $key => $value) {
				$stream_maps[$key] = $this->decodeString($value);

				if (isset($data['decryptionObject']) && isset($stream_maps[$key]['s'])) {
					try {
						$stream_maps[$key]['url'] .= '&signature=' . $this->decryptSignature(
							$stream_maps[$key]['s'], // Encrypted signature,
							$data['decryptionObject'] // Decryption object
						);
						// TODO: $stream_maps[$key]['url'] .= '&title=' . urlencode($fileName)
					} catch (YoutubeException $e) {
						throw $e;
					}
					unset($stream_maps[$key]['s']);
				} elseif (isset($stream_maps[$key]['sig'])) {
					$stream_maps[$key]['url'] .= '&signature=' . $stream_maps[$key]['sig'];
					unset($stream_maps[$key]['sig']);
				}

				$typeParts = explode(';', $stream_maps[$key]['type']);
				// TODO: Use container of known itags as extension here
				$stream_maps[$key]['filename'] = $filename . '.' . $this->getExtension(trim($typeParts[0]));

				$stream_maps[$key] = (object) $stream_maps[$key];
			}
			$result['full_formats'] = $stream_maps;

			$adaptive_fmts = array();
			if (isset($data['adaptive_fmts']))
				$adaptive_fmts = explode(',', $data['adaptive_fmts']);
			foreach ($adaptive_fmts as $key => $value) {
				$adaptive_fmts[$key] = $this->decodeString($value);

				if (isset($data['decryptionObject']) && isset($adaptive_fmts[$key]['s'])) {
					try {
						$adaptive_fmts[$key]['url'] .= '&signature=' . $this->decryptSignature(
							$adaptive_fmts[$key]['s'], // Encrypted signature,
							$data['decryptionObject'] // Decryption object
						);
						// TODO: $adaptive_fmts[$key]['url'] .= '&title=' . urlencode($fileName)
					} catch (YoutubeException $e) {
						throw $e;
					}
					unset($adaptive_fmts[$key]['s']);
				}

				$typeParts = explode(';', $adaptive_fmts[$key]['type']);
				// TODO: Use container of known itags as extension here
				$adaptive_fmts[$key]['filename'] = $filename . '.' . $this->getExtension(trim($typeParts[0]));

				$adaptive_fmts[$key] = (object) $adaptive_fmts[$key];
			}
			$result['adaptive_formats'] = $adaptive_fmts;
		}

		if (isset($data['decryptionObject']))
			unset($data['decryptionObject']);

		$result['video_url'] = 'https://www.youtube.com/watch?v=' . $this->videoId;

		$result = (object) $result;
		$this->videoInfo = $result;

		$result->response_type = 'video';

		return $result;
	}

	/**
	 * Gets information of Youtube video or playlist
	 *
	 * @throws YoutubeException If Video ID or Playlist Id is wrong or not exists anymore or it's not viewable anyhow
	 *
	 * @param bool $getDownloadLinks Also get download links and images for each video
	 * @return object           Video's title, images, video length, download links, ... or Playlist's title, author, videos, ...
	 */
	public function getInfo($getDownloadLinks=false)
	{
		try {
			if ($this->isPlaylist)
				return $this->getPlaylistInfo($getDownloadLinks);
			return $this->getVideoInfo($getDownloadLinks);
		} catch (YoutubeException $e) {
			throw $e;
		}
	}

	/**
	 * Gets caption of Youtube video and returns it as an object
	 *
	 * @param  array $videoInfo Parsed video info sent by Youtube
	 * @param  bool $detailed Caption track in video info
	 * @return array Captions list
	 */
	protected function getCaptions($videoInfo, $detailed=false) {
		$index = 0;
		$captions = array();
		$captionTracks = explode(',', $videoInfo['caption_tracks']);

		foreach($captionTracks as $captionTrack) {
			$decodedTrack = $this->decodeString($captionTrack);

			$language = $index++;

			if (isset($decodedTrack['lc']))
				$language = $decodedTrack['lc'];

			if (isset($decodedTrack['v']) && $decodedTrack['v'][0] != '.')
				$language = $decodedTrack['v'];

			if ($detailed)
				$captions[$language] = $decodedTrack;
			else
				$captions[$language] = $decodedTrack['n'];
		}

		return $captions;
	}

	/**
	 * Gets caption of Youtube video and returns it as an object
	 *
	 * @param  string $captionTrack Detailed caption track
	 * @return object           Caption as an object
	 */
	protected function parseCaption($captionTrack)
	{
		if (!isset($captionTrack['u'])) return null;

		try {
			$response = $this->webClient->get($captionTrack['u']);
		} catch (GuzzleException $e) {
			if ($e instanceof ClientException && $e->hasResponse()) {
				throw new YoutubeException($e->getResponse()->getReasonPhrase(), 3);
			}
			else
				throw new YoutubeException($e->getMessage(), 3);
		}
		$caption = array();
		$xml = simplexml_load_string($response->getBody());
		foreach ($xml->text as $element) {
			$item = array();
			$item['text'] = html_entity_decode($element . "", ENT_QUOTES | ENT_XHTML);
			$attributes = $element->attributes();
			$item['start'] = floatval($attributes['start'] . "");
			$item['duration'] = floatval(isset($attributes['dur']) ? $attributes['dur'] . "" : '1.0');
			$item['end'] = $item['start'] + $item['duration'];
			array_push($caption, $item);
		}
		$result = array();
		$result['title'] = $captionTrack['n'];
		$result['caption'] = $caption;
		return ((object) $result);
	}

	/**
	 * Converts parsed caption track to desired caption format
	 *
	 * @param  array $captionLines Parsed caption
	 * @param  string $format Caption format, including "srt" (default), "sub", "ass"
	 * @return object           Converted caption and it's file extension
	 */
	protected function formatCaption($captionLines, $format=null)
	{
		$result = array();
		$result['caption'] = '';
		$result['extension'] = 'txt';

		if ($format === null) $format = $this->captionFormat;

		if ($format == 'srt') {
			$result['extension'] = 'srt';

			$sequence = 1;
			foreach ($captionLines as $captionLine) {
				$start = $this->parseFloatTime($captionLine['start']);
				$end = $this->parseFloatTime($captionLine['end']);

				$result['caption'] .= ($sequence++) . "\n";
				$result['caption'] .= str_replace('.', ',', vsprintf('%02d:%02d:%02.3f', $start)) . ' --> ';
				$result['caption'] .= str_replace('.', ',', vsprintf('%02d:%02d:%02.3f', $end)) . "\n";
				$result['caption'] .= $captionLine['text'] . "\n\n";
			}
			$result['caption'] = trim($result['caption']);
		} elseif ($format == 'sub') {
			$result['extension'] = 'sub';

			foreach ($captionLines as $captionLine) {
				$result['caption'] .= '{' . intval($captionLine['start'] * $this->defaultFPS) . '}';
				$result['caption'] .= '{' . intval($captionLine['end'] * $this->defaultFPS) . '}';
				$result['caption'] .= $captionLine['text'] . "\n";
			}
			$result['caption'] = trim($result['caption']);
		} elseif ($format == 'ass') {
			$result['extension'] = 'ass';
			$result['caption'] = <<<EOF
[Script Info]
ScriptType: v4.00+
Collisions: Normal
PlayDepth: 0
Timer: 100,0000
Video Aspect Ratio: 0
WrapStyle: 0
ScaledBorderAndShadow: no

[V4+ Styles]
Format: Name,Fontname,Fontsize,PrimaryColour,SecondaryColour,OutlineColour,BackColour,Bold,Italic,Underline,StrikeOut,ScaleX,ScaleY,Spacing,Angle,BorderStyle,Outline,Shadow,Alignment,MarginL,MarginR,MarginV,Encoding
Style: Default,Arial,16,&H00FFFFFF,&H00FFFFFF,&H00000000,&H00000000,-1,0,0,0,100,100,0,0,1,3,0,2,10,10,10,0
Style: Top,Arial,16,&H00F9FFFF,&H00FFFFFF,&H00000000,&H00000000,-1,0,0,0,100,100,0,0,1,3,0,8,10,10,10,0
Style: Mid,Arial,16,&H0000FFFF,&H00FFFFFF,&H00000000,&H00000000,-1,0,0,0,100,100,0,0,1,3,0,5,10,10,10,0
Style: Bot,Arial,16,&H00F9FFF9,&H00FFFFFF,&H00000000,&H00000000,-1,0,0,0,100,100,0,0,1,3,0,2,10,10,10,0

[Events]
Format: Layer, Start, End, Style, Name, MarginL, MarginR, MarginV, Effect, Text

EOF;
			foreach ($captionLines as $captionLine) {
				$start = $this->parseFloatTime($captionLine['start']);
				$end = $this->parseFloatTime($captionLine['end']);

				$result['caption'] .= 'Dialogue: 0,';
				$result['caption'] .= vsprintf('%d:%02d:%02.2f', $start) . ',';
				$result['caption'] .= vsprintf('%d:%02d:%02.2f', $end) . ',Bot,,0000,0000,0000,,';
				$result['caption'] .= $captionLine['text'] . "\n";
			}
		}

		return ((object) $result);
	}

	/**
	 * Downloads caption of the video in selected language
	 *
	 * @param  array $captions Captions data of video
	 * @param  string $language User selected language
	 * @param  string $filename Caption file name
	 */
	protected function downloadCaption($captions, $language, $filename)
	{
		if ($language === null) $language = $this->defaultCaptionLanguage;
		if (!array_key_exists($language, $captions))
			$captionData = array_shift($captions);
		else
			$captionData = $captions[$language];

		$captionData = $this->parseCaption($captionData);
		if ($captionData !== null) {

			$captionData = $this->formatCaption($captionData->caption);

			$filename = substr($filename, 0, strrpos($filename, '.')) . '.' . $captionData->extension;
			$path = $this->path . DIRECTORY_SEPARATOR . $filename;

			file_put_contents($path, $captionData->caption);
		}
	}

	/**
	 * Removes unsafe characters from file name
	 *
	 * @param  string $string Path unsafe file name
	 * @return string         Path Safe file name
	 *
	 * @todo Use .net framework's Path.GetInvalidPathChars() for a better function
	 * @todo Handle UTF-8 file names at least in windows
	 */
	public function pathSafeFilename($string)
	{
		$string = str_replace(
			array_merge(range(chr(0), chr(31)), str_split("#%+&`‘/<>:\"/|?*\x5C\x7F")),
			' ',
			basename(trim($string))
		);
		$string = preg_replace('/\s{2,}/', ' ', $string);
		$string = str_replace(array(' ', '%20'), '_', $string);
		return $string;
	}

	/**
	 * Returns file extension of a given mime type
	 *
	 * @uses \Dflydev\ApacheMimeTypes\FlatRepository Mimetype parser library
	 * @param  string $mimetype Mime type
	 * @return string           File extension of given mime type. it will return "mp4" if no extension could be found
	 */
	protected function getExtension($mimetype)
	{
		$mime = new FlatRepository;
		$extension = 'mp4';
		$extensions = $mime->findExtensions($mimetype);
		if (count($extensions))
			$extension = $extensions[0];

		return $extension;
	}

	/**
	 * Just downloads the given url
	 *
	 * @param  string   $url Url of file to download
	 * @param  string   $file Path of file to save to
	 * @param  callable $onProgress Callback to be called on download progress
	 * @param  callable $onFinish Callback to be called on download complete
	 */
	protected function downloadFile($url, $file, callable $onProgress, callable $onFinish)
	{
		$videoFile = fopen($file, 'a');
		$options = array(
			'sink' => $videoFile,
			'verify' => false,
			'timeout' => 0,
			'connect_timeout' => 50,
			'progress' => $onProgress,
			'cookies' => new CookieJar(false, [['url' => 'https://www.youtube.com/watch?v=' . $this->videoId]])
		);

		$request = new Request('get', $url);
		$promise = $this->webClient->sendAsync($request, $options);
		$promise->then(
			function (ResponseInterface $response) use ($videoFile, $file, $onFinish) {
				fclose($videoFile);

				$size = filesize($file);
				$remained = intval((string)$response->getHeader('Content-Length')[0]);

				$onFinish($size, $remained);
			},
			function (GuzzleException $e) {
				if ($e instanceof ClientException && $e->hasResponse())
					throw new YoutubeException($e->getResponse()->getReasonPhrase(), 4);
				else
					throw new YoutubeException($e->getMessage(), 4);
			}
		);

		try {
			$promise->wait();
		} catch (\RuntimeException $e) {
			throw new YoutubeException('An error occurred when downloading video', 20, $e);
		}
	}

	/**
	 * Downloads video or playlist videos by given itag
	 *
	 * @throws YoutubeException If Video ID is wrong or video not exists anymore or it's not viewable anyhow
	 *
	 * @param  int  $itag   After calling {@see getVideoInfo()}, it returns various formats, each format has it's own itag. if no itag is passed or passed itag is not valid for the video, it will download the best quality of video
	 * @param  boolean $resume If it should resume download if an uncompleted file exists or should download from beginning
	 * @param  mixed $caption Caption language to download or null to download caption of default language. false to prevent download
	 */
	public function download($itag=null, $resume=false, $caption=false)
	{
		if ($itag === null && $this->defaultItag !== null) $itag = $this->defaultItag;
		if (!$this->isPlaylist) {
			try {
				$this->getVideoInfo(true);
			} catch (YoutubeException $e) {
				throw $e;
			}

			$this->downloadVideo($itag, $resume, $caption);
		} else {
			$i = 1;
			foreach ($this->playlistInfo->video as $video)
			{
				$this->currentDownloadingVideoIndex = $i++;
				$this->videoId = $video->encrypted_id;
				try {
					$this->getVideoInfo(true);
				} catch (YoutubeException $e) {
					throw $e;
				}

				$this->downloadVideo($itag, $resume, $caption);
			}
		}
	}

	/**
	 * Downloads selected video by given itag
	 *
	 * @throws YoutubeException If Video ID is wrong or video not exists anymore or it's not viewable anyhow
	 *
	 * @param  int  $itag   After calling {@see getVideoInfo()}, it returns various formats, each format has it's own itag. if no itag is passed or passed itag is not valid for the video, it will download the best quality of video
	 * @param  boolean $resume If it should resume download if an uncompleted file exists or should download from beginning
	 * @param  mixed $caption Caption language to download or null to download caption of default language. false to prevent download
	 */
	protected function downloadVideo($itag=null, $resume=false, $caption=false)
	{
		if ($itag) {
			foreach ($this->videoInfo->full_formats as $video) {
				if ($video->itag == $itag) {
					$this->downloadFull($video->url, $video->filename, $resume);
					$this->finalize($video->filename, $caption);
					return;
				}
			}

			foreach ($this->videoInfo->adaptive_formats as $video) {
				if ($video->itag == $itag) {
					$this->downloadAdaptive($video->url, $video->filename, $video->clen, $resume);
					$this->finalize($video->filename, $caption);
					return;
				}
			}
		}

		if (count($this->videoInfo->full_formats) === 0) {
			if (count($this->videoInfo->adaptive_formats) === 0)
				throw new YoutubeException('There is no format for download', 32);
			else {
				$video = $this->videoInfo->adaptive_formats[0];
				$this->downloadAdaptive($video->url, $video->filename, $video->clen, $resume);
				$this->finalize($video->filename, $caption);
			}
		}

		$video = $this->videoInfo->full_formats[0];
		$this->downloadFull($video->url, $video->filename, $resume);
		$this->finalize($video->filename, $caption);
	}

	/**
	 * Finalizes downloaded file
	 *
	 * @param  string  $filename   Full name of file to save to
	 * @param  mixed $caption Caption language to download or null to download caption of default language. false to prevent download
	 */
	public function finalize($filename, $caption)
	{
		$canEditFile = false;
		$filePath = $this->path . DIRECTORY_SEPARATOR . $filename;
		$file = null;

		if ($this->mp4EditingEnabled && strtolower(pathinfo($filename, PATHINFO_EXTENSION)) == 'mp4') {
			$file = new Mp4($filePath);
			$canEditFile = true;

			if (strtolower($this->captionFormat) == 'sub')
				$this->defaultFPS = $file->getFPS();
		}

		if ($caption !== false && count($this->videoInfo->captions))
			$this->downloadCaption($this->videoInfo->captions, $caption, $filename);

		if ($canEditFile) {
			try {
				$response = $this->webClient->get($this->videoInfo->image['medium_quality']);
				if ($response->getStatusCode() == 200)
					$file->setCover($response->getBody());
			} catch (GuzzleException $e) {}

			$file->setTrackName($this->videoInfo->title);
			$file->setArtist($this->videoInfo->author);

			$videosCount = $this->isPlaylist ? count($this->playlistInfo->video) : 1;
			if ($videosCount > 1)
				$file->setTrackNumber($this->currentDownloadingVideoIndex, $videosCount);

			$file->setSoftwareInformation('Downloaded by YoutubeDownloader https://is.gd/Youtubedownloader');
			$file->setMediaType(MediaTypes::Movie);

			$tempFilePath = $filePath . time();
			copy($filePath, $tempFilePath); // Make backup of video in case something goes wrong

			try {
				$file->save();
				unlink($tempFilePath);
			} catch (\Zend_Media_Iso14496_Exception $e) {
				$file = null;
				rename($tempFilePath, $filePath); // Restore backup file in case of error
			}

			if ($file && $this->autoCloseEditedMp4Files) {
				$file->__destruct();
				$file = null;
			}
		}

		$videosCount = $this->isPlaylist ? count($this->playlistInfo->video) : 1;

		$onFinalized = $this->onFinalized;
		$onFinalized($filePath, filesize($filePath), $this->currentDownloadingVideoIndex, $videosCount);
	}

	/**
	 * Downloads full_formats videos given by {@see getVideoInfo()}
	 *
	 * @param  string  $url    Video url given by {@see getVideoInfo()}
	 * @param  string  $file   Path of file to save to
	 * @param  boolean $resume If it should resume download if an uncompleted file exists or should download from beginning
	 */
	public function downloadFull($url, $file, $resume=false)
	{
		$file = $this->path . DIRECTORY_SEPARATOR . $file;
		if (file_exists($file) && !$resume)
			unlink($file);

		$downloadedBytes = &$this->downloadedBytes;
		$fileSize = &$this->fileSize;
		$onProgress = &$this->onProgress;
		$onComplete = &$this->onComplete;
		$videosCount = $this->isPlaylist ? count($this->playlistInfo->video) : 1;

		$this->downloadFile(
			$url, $file,
			function ($downloadSize, $downloaded) use (&$downloadedBytes, &$fileSize, $onProgress, $videosCount) {
				if (!$downloaded && !$downloadSize) return 1;
				if ($downloadedBytes != $downloaded)
					$onProgress($downloaded, $downloadSize, $this->currentDownloadingVideoIndex, $videosCount);

				$downloadedBytes = $downloaded;
				$fileSize = $downloadSize;
				return 0;
			},
			function ($downloadSize) use ($onComplete, $file, $videosCount) {
				$onComplete($file, $downloadSize, $this->currentDownloadingVideoIndex, $videosCount);
			}
		);
	}

	/**
	 * Downloads adaptive_formats videos given by {@see getVideoInfo()}. in adaptive formats, video and voice are separated.
	 *
	 * @param  string  $url           Resource url given by {@see getVideoInfo()}
	 * @param  string  $file          Path of file to save to
	 * @param  integer $completeSize  Completed file size
	 * @param  boolean $resume        If it should resume download if an uncompleted file exists or should download from beginning
	 */
	public function downloadAdaptive($url, $file, $completeSize, $resume=false)
	{
		$file = $this->path . DIRECTORY_SEPARATOR . $file;

		$size = 0;
		if (file_exists($file))
		{
			if ($resume)
				$size += filesize($file);
			else
				unlink($file);
		}

		$downloadedBytes = &$this->downloadedBytes;
		$fileSize = &$this->fileSize;
		$onProgress = &$this->onProgress;
		$onComplete = &$this->onComplete;
		$videosCount = $this->isPlaylist ? count($this->playlistInfo->video) : 1;

		while ($size < $completeSize)
		{
			$this->downloadFile(
				$url . '&range=' . $size . '-' . $completeSize, $file,
				function ($downloadSize, $downloaded) use (&$downloadedBytes, &$fileSize, $onProgress, $videosCount)  {
					if (!$downloaded && !$downloadSize) return 1;
					if ($downloadedBytes != $downloaded)
						$onProgress($downloaded, $downloadSize, $this->currentDownloadingVideoIndex, $videosCount);

					$downloadedBytes = $downloaded;
					$fileSize = $downloadSize;

					return 0;
				},
				function ($downloadSize) use (&$size) {
					$size += $downloadSize;
				}
			);

			// Maybe we need to refresh download link each time
		}

		$onComplete($file, $size, $this->currentDownloadingVideoIndex, $videosCount);
	}

	/**
	 * Sets downloaded videos path
	 *
	 * @param  string $path Path to save videos (without ending slash)
	 */
	public function setPath($path)
	{
		$this->path = $path;
	}

	/**
	 * Sets default itag
	 *
	 * @param  integer|string $itag Default itag number if user not specified any
	 */
	public function setDefaultItag($itag)
	{
		$this->defaultItag = (string)$itag;
	}

	/**
	 * Sets default caption language
	 *
	 * @param  string $language Default caption language in 2 letters format (e.g. "en")
	 */
	public function setDefaultCaptionLanguage($language)
	{
		$this->defaultCaptionLanguage = (string)$language;
	}

	/**
	 * Sets default caption format
	 *
	 * @param  string $format Caption format, including "srt" (default), "sub", "ass"
	 */
	public function setCaptionFormat($format)
	{
		if (in_array($format, array('srt', 'sub', 'ass')))
			$this->captionFormat = (string)$format;
	}

	/**
	 * Sets default caption format
	 *
	 * @param  boolean $enable Enables or disables use of mp4 editing
	 * @param  boolean $autoClose Auto close edited Mp4 file (Underlying package has a bug. Use at your own risk)
	 */
	public function enableMp4Editing($enable, $autoClose=false)
	{
		$this->mp4EditingEnabled = !!$enable;
		$this->autoCloseEditedMp4Files = !!$autoClose;
	}

	/**
	 * Sets downloaded videos path
	 *
	 * @param  float $time Time in float
	 * @return array           Time array [hours, minutes, seconds]
	 */
	protected function parseFloatTime($time)
	{
		$result = array();
		array_push($result, fmod($time, 60));
		$time = intval($time / 60);
		array_push($result, fmod($time, 60));
		$time = intval($time / 60);
		array_push($result, fmod($time, 60));
		return array_reverse($result);
	}
}<|MERGE_RESOLUTION|>--- conflicted
+++ resolved
@@ -6,11 +6,7 @@
  * @author Masih Yeganeh <masihyeganeh@outlook.com>
  * @package YoutubeDownloader
  *
-<<<<<<< HEAD
  * @version 2.8.10
-=======
- * @version 2.8.9
->>>>>>> 54de16af
  * @license http://opensource.org/licenses/MIT MIT
  */
 
